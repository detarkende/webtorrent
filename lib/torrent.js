/* global Blob */

const addrToIPPort = require('addr-to-ip-port')
const BitField = require('bitfield').default
const CacheChunkStore = require('cache-chunk-store')
const ChunkStoreWriteStream = require('chunk-store-stream/write')
const cpus = require('cpus')
const debug = require('debug')('webtorrent:torrent')
const Discovery = require('torrent-discovery')
const EventEmitter = require('events').EventEmitter
const fs = require('fs')
const FSChunkStore = require('fs-chunk-store') // browser: `memory-chunk-store`
const get = require('simple-get')
const ImmediateChunkStore = require('immediate-chunk-store')
const ltDontHave = require('lt_donthave')
const MemoryChunkStore = require('memory-chunk-store')
const MultiStream = require('multistream')
const net = require('net') // browser exclude
const os = require('os') // browser exclude
const parallel = require('run-parallel')
const parallelLimit = require('run-parallel-limit')
const parseTorrent = require('parse-torrent')
const path = require('path')
const Piece = require('torrent-piece')
const pump = require('pump')
const queueMicrotask = require('queue-microtask')
const randomIterate = require('random-iterate')
const sha1 = require('simple-sha1')
const speedometer = require('speedometer')
const utMetadata = require('ut_metadata')
const utPex = require('ut_pex') // browser exclude

const File = require('./file')
const Peer = require('./peer')
const RarityMap = require('./rarity-map')
const Server = require('./server') // browser exclude
const SelectionList = require('./selection-list')
const utp = require('./utp') // browser exclude
const WebConn = require('./webconn')

const MAX_BLOCK_LENGTH = 128 * 1024
const PIECE_TIMEOUT = 30000
const CHOKE_TIMEOUT = 5000
const SPEED_THRESHOLD = 3 * Piece.BLOCK_LENGTH

const PIPELINE_MIN_DURATION = 0.5
const PIPELINE_MAX_DURATION = 1

const RECHOKE_INTERVAL = 10000 // 10 seconds
const RECHOKE_OPTIMISTIC_DURATION = 2 // 30 seconds

// IndexedDB chunk stores used in the browser benefit from high concurrency
const FILESYSTEM_CONCURRENCY = process.browser ? cpus().length : 2

const RECONNECT_WAIT = [1000, 5000, 15000]

const VERSION = require('../package.json').version
const USER_AGENT = `WebTorrent/${VERSION} (https://webtorrent.io)`

let TMP
try {
  TMP = path.join(fs.statSync('/tmp') && '/tmp', 'webtorrent')
} catch (err) {
  TMP = path.join(typeof os.tmpdir === 'function' ? os.tmpdir() : '/', 'webtorrent')
}

class Torrent extends EventEmitter {
  constructor (torrentId, client, opts) {
    super()

    this._debugId = 'unknown infohash'
    this.client = client

    this.announce = opts.announce
    this.urlList = opts.urlList

    this.path = opts.path
    this.skipVerify = !!opts.skipVerify
    this._store = opts.store || FSChunkStore
    this._preloadedStore = opts.preloadedStore || null
    this._storeCacheSlots = opts.storeCacheSlots !== undefined ? opts.storeCacheSlots : 20
    this._destroyStoreOnDestroy = opts.destroyStoreOnDestroy || false
    this._getAnnounceOpts = opts.getAnnounceOpts

    // if defined, `opts.private` overrides default privacy of torrent
    if (typeof opts.private === 'boolean') this.private = opts.private

    this.strategy = opts.strategy || 'sequential'

    this.maxWebConns = opts.maxWebConns || 4

    this._rechokeNumSlots = (opts.uploads === false || opts.uploads === 0)
      ? 0
      : (+opts.uploads || 10)
    this._rechokeOptimisticWire = null
    this._rechokeOptimisticTime = 0
    this._rechokeIntervalId = null

    this.ready = false
    this.destroyed = false
    this.paused = opts.paused || false
    this.done = false

    this.metadata = null
    this.store = null
    this.files = []
    this.pieces = []

    this._amInterested = false
    this._selections = new SelectionList()
    this._critical = []

    this.wires = [] // open wires (added *after* handshake)

    this._queue = [] // queue of outgoing tcp peers to connect to
    this._peers = {} // connected peers (addr/peerId -> Peer)
    this._peersLength = 0 // number of elements in `this._peers` (cache, for perf)

    // stats
    this.received = 0
    this.uploaded = 0
    this._downloadSpeed = speedometer()
    this._uploadSpeed = speedometer()

    // for cleanup
    this._servers = []
    this._xsRequests = []

    // TODO: remove this and expose a hook instead
    // optimization: don't recheck every file if it hasn't changed
    this._fileModtimes = opts.fileModtimes

    if (torrentId !== null) this._onTorrentId(torrentId)

    this._debug('new torrent')
  }

  get timeRemaining () {
    if (this.done) return 0
    if (this.downloadSpeed === 0) return Infinity
    return ((this.length - this.downloaded) / this.downloadSpeed) * 1000
  }

  get downloaded () {
    if (!this.bitfield) return 0
    let downloaded = 0
    for (let index = 0, len = this.pieces.length; index < len; ++index) {
      if (this.bitfield.get(index)) { // verified data
        downloaded += (index === len - 1) ? this.lastPieceLength : this.pieceLength
      } else { // "in progress" data
        const piece = this.pieces[index]
        downloaded += (piece.length - piece.missing)
      }
    }
    return downloaded
  }

  // TODO: re-enable this. The number of missing pieces. Used to implement 'end game' mode.
  // Object.defineProperty(Storage.prototype, 'numMissing', {
  //   get: function () {
  //     var self = this
  //     var numMissing = self.pieces.length
  //     for (var index = 0, len = self.pieces.length; index < len; index++) {
  //       numMissing -= self.bitfield.get(index)
  //     }
  //     return numMissing
  //   }
  // })

  get downloadSpeed () { return this._downloadSpeed() }

  get uploadSpeed () { return this._uploadSpeed() }

  get progress () { return this.length ? this.downloaded / this.length : 0 }

  get ratio () { return this.uploaded / (this.received || this.length) }

  get numPeers () { return this.wires.length }

  get torrentFileBlobURL () {
    if (typeof window === 'undefined') throw new Error('browser-only property')
    if (!this.torrentFile) return null
    return URL.createObjectURL(
      new Blob([this.torrentFile], { type: 'application/x-bittorrent' })
    )
  }

  get _numQueued () {
    return this._queue.length + (this._peersLength - this._numConns)
  }

  get _numConns () {
    let numConns = 0
    for (const id in this._peers) {
      if (this._peers[id].connected) numConns += 1
    }
    return numConns
  }

  _onTorrentId (torrentId) {
    if (this.destroyed) return

    let parsedTorrent
    try { parsedTorrent = parseTorrent(torrentId) } catch (err) {}
    if (parsedTorrent) {
      // Attempt to set infoHash property synchronously
      this.infoHash = parsedTorrent.infoHash
      this._debugId = parsedTorrent.infoHash.toString('hex').substring(0, 7)
      queueMicrotask(() => {
        if (this.destroyed) return
        this._onParsedTorrent(parsedTorrent)
      })
    } else {
      // If torrentId failed to parse, it could be in a form that requires an async
      // operation, i.e. http/https link, filesystem path, or Blob.
      parseTorrent.remote(torrentId, (err, parsedTorrent) => {
        if (this.destroyed) return
        if (err) return this._destroy(err)
        this._onParsedTorrent(parsedTorrent)
      })
    }
  }

  _onParsedTorrent (parsedTorrent) {
    if (this.destroyed) return

    this._processParsedTorrent(parsedTorrent)

    if (!this.infoHash) {
      return this._destroy(new Error('Malformed torrent data: No info hash'))
    }

    if (!this.path) this.path = path.join(TMP, this.infoHash)

    this._rechokeIntervalId = setInterval(() => {
      this._rechoke()
    }, RECHOKE_INTERVAL)
    if (this._rechokeIntervalId.unref) this._rechokeIntervalId.unref()

    // Private 'infoHash' event allows client.add to check for duplicate torrents and
    // destroy them before the normal 'infoHash' event is emitted. Prevents user
    // applications from needing to deal with duplicate 'infoHash' events.
    this.emit('_infoHash', this.infoHash)
    if (this.destroyed) return

    this.emit('infoHash', this.infoHash)
    if (this.destroyed) return // user might destroy torrent in event handler

    if (this.client.listening) {
      this._onListening()
    } else {
      this.client.once('listening', () => {
        this._onListening()
      })
    }
  }

  _processParsedTorrent (parsedTorrent) {
    this._debugId = parsedTorrent.infoHash.toString('hex').substring(0, 7)

    if (typeof this.private !== 'undefined') {
      // `private` option overrides default, only if it's defined
      parsedTorrent.private = this.private
    }

    if (this.announce) {
      // Allow specifying trackers via `opts` parameter
      parsedTorrent.announce = parsedTorrent.announce.concat(this.announce)
    }

    if (this.client.tracker && global.WEBTORRENT_ANNOUNCE && !parsedTorrent.private) {
      // So `webtorrent-hybrid` can force specific trackers to be used
      parsedTorrent.announce = parsedTorrent.announce.concat(global.WEBTORRENT_ANNOUNCE)
    }

    if (this.urlList) {
      // Allow specifying web seeds via `opts` parameter
      parsedTorrent.urlList = parsedTorrent.urlList.concat(this.urlList)
    }

    // remove duplicates by converting to Set and back
    parsedTorrent.announce = Array.from(new Set(parsedTorrent.announce))
    parsedTorrent.urlList = Array.from(new Set(parsedTorrent.urlList))

    Object.assign(this, parsedTorrent)

    this.magnetURI = parseTorrent.toMagnetURI(parsedTorrent)
    this.torrentFile = parseTorrent.toTorrentFile(parsedTorrent)
  }

  _onListening () {
    if (this.destroyed) return

    if (this.info) {
      // if full metadata was included in initial torrent id, use it immediately. Otherwise,
      // wait for torrent-discovery to find peers and ut_metadata to get the metadata.
      this._onMetadata(this)
    } else {
      if (this.xs) this._getMetadataFromServer()
      this._startDiscovery()
    }
  }

  _startDiscovery () {
    if (this.discovery || this.destroyed) return

    let trackerOpts = this.client.tracker
    if (trackerOpts) {
      trackerOpts = Object.assign({}, this.client.tracker, {
        getAnnounceOpts: () => {
          if (this.destroyed) return

          const opts = {
            uploaded: this.uploaded,
            downloaded: this.downloaded,
            left: Math.max(this.length - this.downloaded, 0)
          }
          if (this.client.tracker.getAnnounceOpts) {
            Object.assign(opts, this.client.tracker.getAnnounceOpts())
          }
          if (this._getAnnounceOpts) {
            // TODO: consider deprecating this, as it's redundant with the former case
            Object.assign(opts, this._getAnnounceOpts())
          }
          return opts
        }
      })
    }

    // add BEP09 peer-address
    if (this.peerAddresses) {
      this.peerAddresses.forEach(peer => this.addPeer(peer))
    }

    // begin discovering peers via DHT and trackers
    this.discovery = new Discovery({
      infoHash: this.infoHash,
      announce: this.announce,
      peerId: this.client.peerId,
      dht: !this.private && this.client.dht,
      tracker: trackerOpts,
      port: this.client.torrentPort,
      userAgent: USER_AGENT,
      lsd: this.client.lsd
    })

    this.discovery.on('error', (err) => {
      this._destroy(err)
    })

    this.discovery.on('peer', (peer, source) => {
      this._debug('peer %s discovered via %s', peer, source)
      // Don't create new outgoing TCP connections when torrent is done
      if (typeof peer === 'string' && this.done) return
      this.addPeer(peer)
    })

    this.discovery.on('trackerAnnounce', () => {
      this.emit('trackerAnnounce')
      if (this.numPeers === 0) this.emit('noPeers', 'tracker')
    })

    this.discovery.on('dhtAnnounce', () => {
      this.emit('dhtAnnounce')
      if (this.numPeers === 0) this.emit('noPeers', 'dht')
    })

    this.discovery.on('warning', (err) => {
      this.emit('warning', err)
    })
  }

  _getMetadataFromServer () {
    // to allow function hoisting
    const self = this

    const urls = Array.isArray(this.xs) ? this.xs : [this.xs]

    const tasks = urls.map(url => cb => {
      getMetadataFromURL(url, cb)
    })
    parallel(tasks)

    function getMetadataFromURL (url, cb) {
      if (url.indexOf('http://') !== 0 && url.indexOf('https://') !== 0) {
        self.emit('warning', new Error(`skipping non-http xs param: ${url}`))
        return cb(null)
      }

      const opts = {
        url,
        method: 'GET',
        headers: {
          'user-agent': USER_AGENT
        }
      }
      let req
      try {
        req = get.concat(opts, onResponse)
      } catch (err) {
        self.emit('warning', new Error(`skipping invalid url xs param: ${url}`))
        return cb(null)
      }

      self._xsRequests.push(req)

      function onResponse (err, res, torrent) {
        if (self.destroyed) return cb(null)
        if (self.metadata) return cb(null)

        if (err) {
          self.emit('warning', new Error(`http error from xs param: ${url}`))
          return cb(null)
        }
        if (res.statusCode !== 200) {
          self.emit('warning', new Error(`non-200 status code ${res.statusCode} from xs param: ${url}`))
          return cb(null)
        }

        let parsedTorrent
        try {
          parsedTorrent = parseTorrent(torrent)
        } catch (err) {}

        if (!parsedTorrent) {
          self.emit('warning', new Error(`got invalid torrent file from xs param: ${url}`))
          return cb(null)
        }

        if (parsedTorrent.infoHash !== self.infoHash) {
          self.emit('warning', new Error(`got torrent file with incorrect info hash from xs param: ${url}`))
          return cb(null)
        }

        self._onMetadata(parsedTorrent)
        cb(null)
      }
    }
  }

  /**
   * Called when the full torrent metadata is received.
   */
  _onMetadata (metadata) {
    if (this.metadata || this.destroyed) return
    this._debug('got metadata')

    this._xsRequests.forEach(req => {
      req.abort()
    })
    this._xsRequests = []

    let parsedTorrent
    if (metadata && metadata.infoHash) {
      // `metadata` is a parsed torrent (from parse-torrent module)
      parsedTorrent = metadata
    } else {
      try {
        parsedTorrent = parseTorrent(metadata)
      } catch (err) {
        return this._destroy(err)
      }
    }

    this._processParsedTorrent(parsedTorrent)
    this.metadata = this.torrentFile

    // add web seed urls (BEP19)
    if (this.client.enableWebSeeds) {
      this.urlList.forEach(url => {
        this.addWebSeed(url)
      })
    }

    this._rarityMap = new RarityMap(this)

    let rawStore = this._preloadedStore
    if (!rawStore) {
      rawStore = new this._store(this.pieceLength, {
        // opts.torrent is deprecated (replaced by the name property).
        // it doesn't appear to be used by current versions of any stores on npm.
        torrent: {
          infoHash: this.infoHash
        },
        files: this.files.map(file => ({
          path: path.join(this.path, file.path),
          length: file.length,
          offset: file.offset
        })),
        length: this.length,
        name: this.infoHash
      })
    }

    // don't use the cache if the store is already in memory
    if (this._storeCacheSlots > 0 && !(rawStore instanceof MemoryChunkStore)) {
      rawStore = new CacheChunkStore(rawStore, {
        max: this._storeCacheSlots
      })
    }

    this.store = new ImmediateChunkStore(
      rawStore
    )

    this.files = this.files.map(file => new File(this, file))

    // Select only specified files (BEP53) http://www.bittorrent.org/beps/bep_0053.html
    if (this.so) {
      this.files.forEach((v, i) => {
        if (this.so.includes(i)) {
          this.files[i].select()
        } else {
          this.files[i].deselect()
        }
      })
    } else {
      // start off selecting the entire torrent with low priority
      if (this.pieces.length !== 0) {
        this.select(0, this.pieces.length - 1, false)
      }
    }

    this._hashes = this.pieces

    this.pieces = this.pieces.map((hash, i) => {
      const pieceLength = (i === this.pieces.length - 1)
        ? this.lastPieceLength
        : this.pieceLength
      return new Piece(pieceLength)
    })

    this._reservations = this.pieces.map(() => [])

    this.bitfield = new BitField(this.pieces.length)

    this.wires.forEach(wire => {
      // If we didn't have the metadata at the time ut_metadata was initialized for this
      // wire, we still want to make it available to the peer in case they request it.
      if (wire.ut_metadata) wire.ut_metadata.setMetadata(this.metadata)

      this._onWireWithMetadata(wire)
    })

    // Emit 'metadata' before 'ready' and 'done'
    this.emit('metadata')

    // User might destroy torrent in response to 'metadata' event
    if (this.destroyed) return

    if (this.skipVerify) {
      // Skip verifying exisitng data and just assume it's correct
      this._markAllVerified()
      this._onStore()
    } else {
      const onPiecesVerified = (err) => {
        if (err) return this._destroy(err)
        this._debug('done verifying')
        this._onStore()
      }

      this._debug('verifying existing torrent data')
      if (this._fileModtimes && this._store === FSChunkStore) {
        // don't verify if the files haven't been modified since we last checked
        this.getFileModtimes((err, fileModtimes) => {
          if (err) return this._destroy(err)

          const unchanged = this.files.map((_, index) => fileModtimes[index] === this._fileModtimes[index]).every(x => x)

          if (unchanged) {
            this._markAllVerified()
            this._onStore()
          } else {
            this._verifyPieces(onPiecesVerified)
          }
        })
      } else {
        this._verifyPieces(onPiecesVerified)
      }
    }
  }

  /*
   * TODO: remove this
   * Gets the last modified time of every file on disk for this torrent.
   * Only valid in Node, not in the browser.
   */
  getFileModtimes (cb) {
    const ret = []
    parallelLimit(this.files.map((file, index) => cb => {
      fs.stat(path.join(this.path, file.path), (err, stat) => {
        if (err && err.code !== 'ENOENT') return cb(err)
        ret[index] = stat && stat.mtime.getTime()
        cb(null)
      })
    }), FILESYSTEM_CONCURRENCY, err => {
      this._debug('done getting file modtimes')
      cb(err, ret)
    })
  }

  _verifyPieces (cb) {
    parallelLimit(this.pieces.map((piece, index) => cb => {
      if (this.destroyed) return cb(new Error('torrent is destroyed'))

      const getOpts = {}
      // Specify length for the last piece in case it is zero-padded
      if (index === this.pieces.length - 1) {
        getOpts.length = this.lastPieceLength
      }
      this.store.get(index, getOpts, (err, buf) => {
        if (this.destroyed) return cb(new Error('torrent is destroyed'))

        if (err) return queueMicrotask(() => cb(null)) // ignore error
        sha1(buf, hash => {
          if (this.destroyed) return cb(new Error('torrent is destroyed'))

          if (hash === this._hashes[index]) {
            this._debug('piece verified %s', index)
            this._markVerified(index)
          } else {
            this._debug('piece invalid %s', index)
          }
          cb(null)
        })
      })
    }), FILESYSTEM_CONCURRENCY, cb)
  }

  rescanFiles (cb) {
    if (this.destroyed) throw new Error('torrent is destroyed')
    if (!cb) cb = noop

    this._verifyPieces((err) => {
      if (err) {
        this._destroy(err)
        return cb(err)
      }

      this._checkDone()
      cb(null)
    })
  }

  _markAllVerified () {
    for (let index = 0; index < this.pieces.length; index++) {
      this._markVerified(index)
    }
  }

  _markVerified (index) {
    this.pieces[index] = null
    this._reservations[index] = null
    this.bitfield.set(index, true)
  }

  /**
   * Called when the metadata, listening server, and underlying chunk store is initialized.
   */
  _onStore () {
    if (this.destroyed) return
    this._debug('on store')

    // Start discovery before emitting 'ready'
    this._startDiscovery()

    this.ready = true
    this.emit('ready')

    // Files may start out done if the file was already in the store
    this._checkDone()

    // In case any selections were made before torrent was ready
    this._updateSelections()
  }

  destroy (opts, cb) {
    if (typeof opts === 'function') return this.destroy(null, opts)

    this._destroy(null, opts, cb)
  }

  _destroy (err, opts, cb) {
    if (typeof opts === 'function') return this._destroy(err, null, opts)
    if (this.destroyed) return
    this.destroyed = true
    this._debug('destroy')

    this.client._remove(this)

    clearInterval(this._rechokeIntervalId)

    this._xsRequests.forEach(req => {
      req.abort()
    })

    if (this._rarityMap) {
      this._rarityMap.destroy()
    }

    for (const id in this._peers) {
      this.removePeer(id)
    }

    this.files.forEach(file => {
      if (file instanceof File) file._destroy()
    })

    const tasks = this._servers.map(server => cb => {
      server.destroy(cb)
    })

    if (this.discovery) {
      tasks.push(cb => {
        this.discovery.destroy(cb)
      })
    }

    if (this.store) {
      let destroyStore = this._destroyStoreOnDestroy
      if (opts && opts.destroyStore !== undefined) {
        destroyStore = opts.destroyStore
      }
      tasks.push(cb => {
        if (destroyStore) {
          this.store.destroy(cb)
        } else {
          this.store.close(cb)
        }
      })
    }

    parallel(tasks, cb)

    if (err) {
      // Torrent errors are emitted at `torrent.on('error')`. If there are no 'error'
      // event handlers on the torrent instance, then the error will be emitted at
      // `client.on('error')`. This prevents throwing an uncaught exception
      // (unhandled 'error' event), but it makes it impossible to distinguish client
      // errors versus torrent errors. Torrent errors are not fatal, and the client
      // is still usable afterwards. Therefore, always listen for errors in both
      // places (`client.on('error')` and `torrent.on('error')`).
      if (this.listenerCount('error') === 0) {
        this.client.emit('error', err)
      } else {
        this.emit('error', err)
      }
    }

    this._selections.destroy()

    this.emit('close')

    this.client = null
    this.files = []
    this.discovery = null
    this.store = null
    this._selections = null
    this._rarityMap = null
    this._peers = null
    this._servers = null
    this._xsRequests = null
  }

  addPeer (peer) {
    if (this.destroyed) throw new Error('torrent is destroyed')
    if (!this.infoHash) throw new Error('addPeer() must not be called before the `infoHash` event')

    let host

    if (this.client.blocked) {
      if (typeof peer === 'string') {
        let parts
        try {
          parts = addrToIPPort(peer)
        } catch (e) {
          this._debug('ignoring peer: invalid %s', peer)
          this.emit('invalidPeer', peer)
          return false
        }
        host = parts[0]
      } else if (typeof peer.remoteAddress === 'string') {
        host = peer.remoteAddress
      }

      if (host && this.client.blocked.contains(host)) {
        this._debug('ignoring peer: blocked %s', peer)
        if (typeof peer !== 'string') peer.destroy()
        this.emit('blockedPeer', peer)
        return false
      }
    }

    // if the utp connection fails to connect, then it is replaced with a tcp connection to the same ip:port

    const type = (this.client.utp && this._isIPv4(host)) ? 'utp' : 'tcp'
    const wasAdded = !!this._addPeer(peer, type)

    if (wasAdded) {
      this.emit('peer', peer)
    } else {
      this.emit('invalidPeer', peer)
    }
    return wasAdded
  }

  _addPeer (peer, type) {
    if (this.destroyed) {
      if (typeof peer !== 'string') peer.destroy()
      return null
    }
    if (typeof peer === 'string' && !this._validAddr(peer)) {
      this._debug('ignoring peer: invalid %s', peer)
      return null
    }

    const id = (peer && peer.id) || peer
    if (this._peers[id]) {
      this._debug('ignoring peer: duplicate (%s)', id)
      if (typeof peer !== 'string') peer.destroy()
      return null
    }

    if (this.paused) {
      this._debug('ignoring peer: torrent is paused')
      if (typeof peer !== 'string') peer.destroy()
      return null
    }

    this._debug('add peer %s', id)

    let newPeer
    if (typeof peer === 'string') {
      // `peer` is an addr ("ip:port" string)
      newPeer = type === 'utp' ? Peer.createUTPOutgoingPeer(peer, this) : Peer.createTCPOutgoingPeer(peer, this)
    } else {
      // `peer` is a WebRTC connection (simple-peer)
      newPeer = Peer.createWebRTCPeer(peer, this)
    }

    this._peers[newPeer.id] = newPeer
    this._peersLength += 1

    if (typeof peer === 'string') {
      // `peer` is an addr ("ip:port" string)
      this._queue.push(newPeer)
      this._drain()
    }

    return newPeer
  }

  addWebSeed (urlOrConn) {
    if (this.destroyed) throw new Error('torrent is destroyed')

    let id
    let conn
    if (typeof urlOrConn === 'string') {
      id = urlOrConn

      if (!/^https?:\/\/.+/.test(id)) {
        this.emit('warning', new Error(`ignoring invalid web seed: ${id}`))
        this.emit('invalidPeer', id)
        return
      }

      if (this._peers[id]) {
        this.emit('warning', new Error(`ignoring duplicate web seed: ${id}`))
        this.emit('invalidPeer', id)
        return
      }

      conn = new WebConn(id, this)
    } else if (urlOrConn && typeof urlOrConn.connId === 'string') {
      conn = urlOrConn
      id = conn.connId

      if (this._peers[id]) {
        this.emit('warning', new Error(`ignoring duplicate web seed: ${id}`))
        this.emit('invalidPeer', id)
        return
      }
    } else {
      this.emit('warning', new Error('addWebSeed must be passed a string or connection object with id property'))
      return
    }

    this._debug('add web seed %s', id)

    const newPeer = Peer.createWebSeedPeer(conn, id, this)
    this._peers[newPeer.id] = newPeer
    this._peersLength += 1

    this.emit('peer', id)
  }

  /**
   * Called whenever a new incoming TCP peer connects to this torrent swarm. Called with a
   * peer that has already sent a handshake.
   */
  _addIncomingPeer (peer) {
    if (this.destroyed) return peer.destroy(new Error('torrent is destroyed'))
    if (this.paused) return peer.destroy(new Error('torrent is paused'))

    this._debug('add incoming peer %s', peer.id)

    this._peers[peer.id] = peer
    this._peersLength += 1
  }

  removePeer (peer) {
    const id = (peer && peer.id) || peer
    peer = this._peers[id]

    if (!peer) return

    this._debug('removePeer %s', id)

    delete this._peers[id]
    this._peersLength -= 1

    peer.destroy()

    // If torrent swarm was at capacity before, try to open a new connection now
    this._drain()
  }

  select (start, end, priority, notify) {
    if (this.destroyed) throw new Error('torrent is destroyed')

    if (start < 0 || end < start || this.pieces.length <= end) {
      throw new Error(`invalid selection ${start} : ${end}`)
    }
    priority = Number(priority) || 0

    this._debug('select %s-%s (priority %s)', start, end, priority)

    this._selections.add(start, end, priority, notify)

    this._updateSelections()
  }

  deselect (start, end) {
    if (this.destroyed) throw new Error('torrent is destroyed')

    this._debug('deselect %s-%s', start, end)

    this._selections.remove(start, end)

    this._updateSelections()
  }

  critical (start, end) {
    if (this.destroyed) throw new Error('torrent is destroyed')

    this._debug('critical %s-%s', start, end)

    for (let i = start; i <= end; ++i) {
      this._critical[i] = true
    }

    this._updateSelections()
  }

  _onWire (wire, addr) {
    this._debug('got wire %s (%s)', wire._debugId, addr || 'Unknown')

    wire.on('download', downloaded => {
      if (this.destroyed) return
      this.received += downloaded
      this._downloadSpeed(downloaded)
      this.client._downloadSpeed(downloaded)
      this.emit('download', downloaded)
      if (this.destroyed) return
      this.client.emit('download', downloaded)
    })

    wire.on('upload', uploaded => {
      if (this.destroyed) return
      this.uploaded += uploaded
      this._uploadSpeed(uploaded)
      this.client._uploadSpeed(uploaded)
      this.emit('upload', uploaded)
      if (this.destroyed) return
      this.client.emit('upload', uploaded)
    })

    this.wires.push(wire)

    if (addr) {
      // Sometimes RTCPeerConnection.getStats() doesn't return an ip:port for peers
      const parts = addrToIPPort(addr)
      wire.remoteAddress = parts[0]
      wire.remotePort = parts[1]
    }

    // When peer sends PORT message, add that DHT node to routing table
    if (this.client.dht && this.client.dht.listening) {
      wire.on('port', port => {
        if (this.destroyed || this.client.dht.destroyed) {
          return
        }
        if (!wire.remoteAddress) {
          return this._debug('ignoring PORT from peer with no address')
        }
        if (port === 0 || port > 65536) {
          return this._debug('ignoring invalid PORT from peer')
        }

        this._debug('port: %s (from %s)', port, addr)
        this.client.dht.addNode({ host: wire.remoteAddress, port })
      })
    }

    wire.on('timeout', () => {
      this._debug('wire timeout (%s)', addr)
      // TODO: this might be destroying wires too eagerly
      wire.destroy()
    })

    // Timeout for piece requests to this peer
    if (wire.type !== 'webSeed') { // webseeds always send 'unhave' on http timeout
      wire.setTimeout(PIECE_TIMEOUT, true)
    }

    // Send KEEP-ALIVE (every 60s) so peers will not disconnect the wire
    wire.setKeepAlive(true)

    // use ut_metadata extension
    wire.use(utMetadata(this.metadata))

    wire.ut_metadata.on('warning', err => {
      this._debug('ut_metadata warning: %s', err.message)
    })

    if (!this.metadata) {
      wire.ut_metadata.on('metadata', metadata => {
        this._debug('got metadata via ut_metadata')
        this._onMetadata(metadata)
      })
      wire.ut_metadata.fetch()
    }

    // use ut_pex extension if the torrent is not flagged as private
    if (typeof utPex === 'function' && !this.private) {
      wire.use(utPex())

      wire.ut_pex.on('peer', peer => {
        // Only add potential new peers when we're not seeding
        if (this.done) return
        this._debug('ut_pex: got peer: %s (from %s)', peer, addr)
        this.addPeer(peer)
      })

      wire.ut_pex.on('dropped', peer => {
        // the remote peer believes a given peer has been dropped from the torrent swarm.
        // if we're not currently connected to it, then remove it from the queue.
        const peerObj = this._peers[peer]
        if (peerObj && !peerObj.connected) {
          this._debug('ut_pex: dropped peer: %s (from %s)', peer, addr)
          this.removePeer(peer)
        }
      })

      wire.once('close', () => {
        // Stop sending updates to remote peer
        wire.ut_pex.reset()
      })
    }

    wire.use(ltDontHave())

    // Hook to allow user-defined `bittorrent-protocol` extensions
    // More info: https://github.com/webtorrent/bittorrent-protocol#extension-api
    this.emit('wire', wire, addr)

    if (this.metadata) {
      queueMicrotask(() => {
        // This allows wire.handshake() to be called (by Peer.onHandshake) before any
        // messages get sent on the wire
        this._onWireWithMetadata(wire)
      })
    }
  }

  _onWireWithMetadata (wire) {
    let timeoutId = null

    const onChokeTimeout = () => {
      if (this.destroyed || wire.destroyed) return

      if (this._numQueued > 2 * (this._numConns - this.numPeers) &&
        wire.amInterested) {
        wire.destroy()
      } else {
        timeoutId = setTimeout(onChokeTimeout, CHOKE_TIMEOUT)
        if (timeoutId.unref) timeoutId.unref()
      }
    }

    let i
    const updateSeedStatus = () => {
      if (wire.peerPieces.buffer.length !== this.bitfield.buffer.length) return
      for (i = 0; i < this.pieces.length; ++i) {
        if (!wire.peerPieces.get(i)) return
      }
      wire.isSeeder = true
      wire.choke() // always choke seeders
    }

    wire.on('bitfield', () => {
      updateSeedStatus()
      this._update()
      this._updateWireInterest(wire)
    })

    wire.on('have', () => {
      updateSeedStatus()
      this._update()
      this._updateWireInterest(wire)
    })

    wire.lt_donthave.on('donthave', () => {
      updateSeedStatus()
      this._update()
      this._updateWireInterest(wire)
    })

    wire.once('interested', () => {
      wire.unchoke()
    })

    wire.once('close', () => {
      clearTimeout(timeoutId)
    })

    wire.on('choke', () => {
      clearTimeout(timeoutId)
      timeoutId = setTimeout(onChokeTimeout, CHOKE_TIMEOUT)
      if (timeoutId.unref) timeoutId.unref()
    })

    wire.on('unchoke', () => {
      clearTimeout(timeoutId)
      this._update()
    })

    wire.on('request', (index, offset, length, cb) => {
      if (length > MAX_BLOCK_LENGTH) {
        // Per spec, disconnect from peers that request >128KB
        return wire.destroy()
      }
      if (this.pieces[index]) return
      this.store.get(index, { offset, length }, cb)
    })

    wire.bitfield(this.bitfield) // always send bitfield (required)

    // initialize interest in case bitfield message was already received before above handler was registered
    this._updateWireInterest(wire)

    // Send PORT message to peers that support DHT
    if (wire.peerExtensions.dht && this.client.dht && this.client.dht.listening) {
      wire.port(this.client.dht.address().port)
    }

    if (wire.type !== 'webSeed') { // do not choke on webseeds
      timeoutId = setTimeout(onChokeTimeout, CHOKE_TIMEOUT)
      if (timeoutId.unref) timeoutId.unref()
    }

    wire.isSeeder = false
    updateSeedStatus()
  }

  /**
   * Called on selection changes.
   */
  _updateSelections () {
    if (!this.ready || this.destroyed) return

    queueMicrotask(() => {
      this._gcSelections()
    })
    this._updateInterest()
    this._update()
  }

  /**
   * Garbage collect selections with respect to the store's current state.
   */
  _gcSelections () {
    if (this.destroyed) return

    if (this._selections.length === 0) return

    // Update selections
    for (const s of this._selections) {
      const oldFrom = s.from

      // check for newly downloaded pieces in selection
      while (this.bitfield.get(s.from) && s.from < s.to) {
        s.from += 1
      }

      const selectionCompleted = (s.from === s.to) && this.bitfield.get(s.from)

      if (oldFrom !== s.from || selectionCompleted) {
        // Update notifications
        const updatedNotifications = this._selections.getNotificationsByRange(oldFrom, s.from)
        for (const n of updatedNotifications) {
          while (this.bitfield.get(n.from) && n.from < n.to) {
            n.from += 1
          }

          if ((n.from === n.to) && this.bitfield.get(n.from)) {
            this._selections.removeNotification(n)
          }

          n.notify()
        }
      }

      if (!selectionCompleted) continue

      // remove fully downloaded selection
      this._selections.remove(s.from, s.to)

      this._updateInterest()
    }

    if (this._selections.length === 0) this.emit('idle')
  }

  /**
   * Update interested status for all peers.
   */
  _updateInterest () {
    const prev = this._amInterested
    this._amInterested = !!this._selections.length

    this.wires.forEach(wire => this._updateWireInterest(wire))

    if (prev === this._amInterested) return
    if (this._amInterested) this.emit('interested')
    else this.emit('uninterested')
  }

  _updateWireInterest (wire) {
    let interested = false
    for (let index = 0; index < this.pieces.length; ++index) {
      if (this.pieces[index] && wire.peerPieces.get(index)) {
        interested = true
        break
      }
    }

    if (interested) wire.interested()
    else wire.uninterested()
  }

  /**
   * Heartbeat to update all peers and their requests.
   */
  _update () {
    if (this.destroyed) return

    // update wires in random order for better request distribution
    const ite = randomIterate(this.wires)
    let wire
    while ((wire = ite())) {
      this._updateWireWrapper(wire)
    }
  }

  _updateWireWrapper (wire) {
    const self = this

    if (typeof window !== 'undefined' && typeof window.requestIdleCallback === 'function') {
      window.requestIdleCallback(() => { self._updateWire(wire) }, { timeout: 250 })
    } else {
      self._updateWire(wire)
    }
  }

  /**
   * Attempts to update a peer's requests
   */
  _updateWire (wire) {
    // to allow function hoisting
    const self = this

    if (wire.peerChoking) return
    if (!wire.downloaded) return validateWire()

    const minOutstandingRequests = getBlockPipelineLength(wire, PIPELINE_MIN_DURATION)
    if (wire.requests.length >= minOutstandingRequests) return
    const maxOutstandingRequests = getBlockPipelineLength(wire, PIPELINE_MAX_DURATION)

    trySelectWire(false) || trySelectWire(true)

    function genPieceFilterFunc (start, end, tried, rank) {
      return i => i >= start && i <= end && !(i in tried) && wire.peerPieces.get(i) && (!rank || rank(i))
    }

    // TODO: Do we need both validateWire and trySelectWire?
    function validateWire () {
      if (wire.requests.length) return

      let i = self._selections.length
      while (i--) {
        const next = self._selections.get(i)
        let piece
        if (self.strategy === 'rarest') {
          const start = next.from
          const end = next.to
          const len = end - start + 1
          const tried = {}
          let tries = 0
          const filter = genPieceFilterFunc(start, end, tried)

          while (tries < len) {
            piece = self._rarityMap.getRarestPiece(filter)
            if (piece < 0) break
            if (self._request(wire, piece, false)) return
            tried[piece] = true
            tries += 1
          }
        } else {
          for (piece = next.from; piece <= next.to; piece++) {
            if (!wire.peerPieces.get(piece)) continue
            if (self._request(wire, piece, false)) return
          }
        }
      }

      // TODO: wire failed to validate as useful; should we close it?
      // probably not, since 'have' and 'bitfield' messages might be coming
    }

    function speedRanker () {
      const speed = wire.downloadSpeed() || 1
      if (speed > SPEED_THRESHOLD) return () => true

      const secs = Math.max(1, wire.requests.length) * Piece.BLOCK_LENGTH / speed
      let tries = 10
      let ptr = 0

      return index => {
        if (!tries || self.bitfield.get(index)) return true

        let missing = self.pieces[index].missing

        for (; ptr < self.wires.length; ptr++) {
          const otherWire = self.wires[ptr]
          const otherSpeed = otherWire.downloadSpeed()

          if (otherSpeed < SPEED_THRESHOLD) continue
          if (otherSpeed <= speed) continue
          if (!otherWire.peerPieces.get(index)) continue
          if ((missing -= otherSpeed * secs) > 0) continue

          tries--
          return false
        }

        return true
      }
    }

    function shufflePriority (i) {
      let last = i
      for (let j = i; j < self._selections.length && self._selections.get(j).priority; j++) {
        last = j
      }
      const tmp = self._selections.get(i)
      self._selections.set(i, self._selections.get(last))
      self._selections.set(last, tmp)
    }

    function trySelectWire (hotswap) {
      if (wire.requests.length >= maxOutstandingRequests) return true
      const rank = speedRanker()

      for (let i = 0; i < self._selections.length; i++) {
        const next = self._selections.get(i)

        let piece
        if (self.strategy === 'rarest') {
          const start = next.from
          const end = next.to
          const len = end - start + 1
          const tried = {}
          let tries = 0
          const filter = genPieceFilterFunc(start, end, tried, rank)

          while (tries < len) {
            piece = self._rarityMap.getRarestPiece(filter)
            if (piece < 0) break

            while (self._request(wire, piece, self._critical[piece] || hotswap)) {
              // body intentionally empty
              // request all non-reserved blocks in this piece
            }

            if (wire.requests.length < maxOutstandingRequests) {
              tried[piece] = true
              tries++
              continue
            }

            if (next.priority) shufflePriority(i)
            return true
          }
        } else {
          for (piece = next.from; piece <= next.to; piece++) {
            if (!wire.peerPieces.get(piece) || !rank(piece)) continue

            while (self._request(wire, piece, self._critical[piece] || hotswap)) {
              // body intentionally empty
              // request all non-reserved blocks in piece
            }

            if (wire.requests.length < maxOutstandingRequests) continue

            if (next.priority) shufflePriority(i)
            return true
          }
        }
      }

      return false
    }
  }

  /**
   * Called periodically to update the choked status of all peers, handling optimistic
   * unchoking as described in BEP3.
   */
  _rechoke () {
    if (!this.ready) return

    // wires in increasing order of quality (pop() gives next best peer)
    const wireStack =
      this.wires
        .map(wire => ({ wire, random: Math.random() })) // insert a random seed for randomizing the sort
        .sort((objA, objB) => {
          const wireA = objA.wire
          const wireB = objB.wire

          // prefer peers that send us data faster
          if (wireA.downloadSpeed() !== wireB.downloadSpeed()) {
            return wireA.downloadSpeed() - wireB.downloadSpeed()
          }

          // then prefer peers that can download data from us faster
          if (wireA.uploadSpeed() !== wireB.uploadSpeed()) {
            return wireA.uploadSpeed() - wireB.uploadSpeed()
          }

          // then prefer already unchoked peers (to minimize fibrillation)
          if (wireA.amChoking !== wireB.amChoking) {
            return wireA.amChoking ? -1 : 1 // choking < unchoked
          }

          // otherwise random order
          return objA.random - objB.random
        })
        .map(obj => obj.wire) // return array of wires (remove random seed)

    if (this._rechokeOptimisticTime <= 0) {
      // clear old optimistic peer, so it can be rechoked normally and then replaced
      this._rechokeOptimisticWire = null
    } else {
      this._rechokeOptimisticTime -= 1
    }

    let numInterestedUnchoked = 0
    // leave one rechoke slot open for optimistic unchoking
    while (wireStack.length > 0 && numInterestedUnchoked < this._rechokeNumSlots - 1) {
      const wire = wireStack.pop() // next best quality peer

      if (wire.isSeeder || wire === this._rechokeOptimisticWire) {
        continue
      }

      wire.unchoke()

      // only stop unchoking once we fill the slots with interested peers that will actually download
      if (wire.peerInterested) {
        numInterestedUnchoked++
      }
    }

    // fill optimistic unchoke slot if empty
    if (this._rechokeOptimisticWire === null && this._rechokeNumSlots > 0) {
      // don't optimistically unchoke uninterested peers
      const remaining = wireStack.filter(wire => wire.peerInterested)

      if (remaining.length > 0) {
        // select random remaining (not yet unchoked) peer
        const newOptimisticPeer = remaining[randomInt(remaining.length)]

        newOptimisticPeer.unchoke()

        this._rechokeOptimisticWire = newOptimisticPeer

        this._rechokeOptimisticTime = RECHOKE_OPTIMISTIC_DURATION
      }
    }

    // choke the rest
    wireStack
      .filter(wire => wire !== this._rechokeOptimisticWire) // except the optimistically unchoked peer
      .forEach(wire => wire.choke())
  }

  /**
   * Attempts to cancel a slow block request from another wire such that the
   * given wire may effectively swap out the request for one of its own.
   */
  _hotswap (wire, index) {
    const speed = wire.downloadSpeed()
    if (speed < Piece.BLOCK_LENGTH) return false
    if (!this._reservations[index]) return false

    const r = this._reservations[index]
    if (!r) {
      return false
    }

    let minSpeed = Infinity
    let minWire

    let i
    for (i = 0; i < r.length; i++) {
      const otherWire = r[i]
      if (!otherWire || otherWire === wire) continue

      const otherSpeed = otherWire.downloadSpeed()
      if (otherSpeed >= SPEED_THRESHOLD) continue
      if (2 * otherSpeed > speed || otherSpeed > minSpeed) continue

      minWire = otherWire
      minSpeed = otherSpeed
    }

    if (!minWire) return false

    for (i = 0; i < r.length; i++) {
      if (r[i] === minWire) r[i] = null
    }

    for (i = 0; i < minWire.requests.length; i++) {
      const req = minWire.requests[i]
      if (req.piece !== index) continue

      this.pieces[index].cancel((req.offset / Piece.BLOCK_LENGTH) | 0)
    }

    this.emit('hotswap', minWire, wire, index)
    return true
  }

  /**
   * Attempts to request a block from the given wire.
   */
  _request (wire, index, hotswap) {
    const self = this
    const numRequests = wire.requests.length
    const isWebSeed = wire.type === 'webSeed'

    if (self.bitfield.get(index)) return false

    const maxOutstandingRequests = isWebSeed
      ? Math.min(
          getPiecePipelineLength(wire, PIPELINE_MAX_DURATION, self.pieceLength),
          self.maxWebConns
        )
      : getBlockPipelineLength(wire, PIPELINE_MAX_DURATION)

    if (numRequests >= maxOutstandingRequests) return false
    // var endGame = (wire.requests.length === 0 && self.store.numMissing < 30)

    const piece = self.pieces[index]
    let reservation = isWebSeed ? piece.reserveRemaining() : piece.reserve()

    if (reservation === -1 && hotswap && self._hotswap(wire, index)) {
      reservation = isWebSeed ? piece.reserveRemaining() : piece.reserve()
    }
    if (reservation === -1) return false

    let r = self._reservations[index]
    if (!r) r = self._reservations[index] = []
    let i = r.indexOf(null)
    if (i === -1) i = r.length
    r[i] = wire

    const chunkOffset = piece.chunkOffset(reservation)
    const chunkLength = isWebSeed ? piece.chunkLengthRemaining(reservation) : piece.chunkLength(reservation)

    wire.request(index, chunkOffset, chunkLength, function onChunk (err, chunk) {
      if (self.destroyed) return

      // TODO: what is this for?
      if (!self.ready) return self.once('ready', () => { onChunk(err, chunk) })

      if (r[i] === wire) r[i] = null

      if (piece !== self.pieces[index]) return onUpdateTick()

      if (err) {
        self._debug(
          'error getting piece %s (offset: %s length: %s) from %s: %s',
          index, chunkOffset, chunkLength, `${wire.remoteAddress}:${wire.remotePort}`,
          err.message
        )
        isWebSeed ? piece.cancelRemaining(reservation) : piece.cancel(reservation)
        onUpdateTick()
        return
      }

      self._debug(
        'got piece %s (offset: %s length: %s) from %s',
        index, chunkOffset, chunkLength, `${wire.remoteAddress}:${wire.remotePort}`
      )

      if (!piece.set(reservation, chunk, wire)) return onUpdateTick()

      const buf = piece.flush()

      // TODO: might need to set self.pieces[index] = null here since sha1 is async

      sha1(buf, hash => {
        if (self.destroyed) return

        if (hash === self._hashes[index]) {
          if (!self.pieces[index]) return
          self._debug('piece verified %s', index)

          self.pieces[index] = null
          self._reservations[index] = null
          self.bitfield.set(index, true)

          self.store.put(index, buf, err => {
            if (err) self._destroy(err)
          })

          self.wires.forEach(wire => {
            wire.have(index)
          })

          // We also check `self.destroyed` since `torrent.destroy()` could have been
          // called in the `torrent.on('done')` handler, triggered by `_checkDone()`.
          if (self._checkDone() && !self.destroyed) self.discovery.complete()
        } else {
          self.pieces[index] = new Piece(piece.length)
          self.emit('warning', new Error(`Piece ${index} failed verification`))
        }
        onUpdateTick()
      })
    })

    function onUpdateTick () {
      queueMicrotask(() => { self._update() })
    }

    return true
  }

  _checkDone () {
    if (this.destroyed) return

    // are any new files done?
    this.files.forEach(file => {
      if (file.done) return
      for (let i = file._startPiece; i <= file._endPiece; ++i) {
        if (!this.bitfield.get(i)) return
      }
      file.done = true
      file.emit('done')
      this._debug(`file done: ${file.name}`)
    })

    // is the torrent done? (if all current selections are satisfied, or there are
    // no selections, then torrent is done)
    let done = true
<<<<<<< HEAD
    for (let i = 0; i < this._selections.length; i++) {
      const selection = this._selections.get(i)
=======

    for (const selection of this._selections) {
>>>>>>> 303f6152
      for (let piece = selection.from; piece <= selection.to; piece++) {
        if (!this.bitfield.get(piece)) {
          done = false
          break
        }
      }
      if (!done) break
    }

    if (!this.done && done) {
      this.done = true
      this._debug(`torrent done: ${this.infoHash}`)
      this.emit('done')
    }
    this._gcSelections()

    return done
  }

  load (streams, cb) {
    if (this.destroyed) throw new Error('torrent is destroyed')
    if (!this.ready) return this.once('ready', () => { this.load(streams, cb) })

    if (!Array.isArray(streams)) streams = [streams]
    if (!cb) cb = noop

    const readable = new MultiStream(streams)
    const writable = new ChunkStoreWriteStream(this.store, this.pieceLength)

    pump(readable, writable, err => {
      if (err) return cb(err)
      this._markAllVerified()
      this._checkDone()
      cb(null)
    })
  }

  createServer (requestListener) {
    if (typeof Server !== 'function') throw new Error('node.js-only method')
    if (this.destroyed) throw new Error('torrent is destroyed')
    const server = new Server(this, requestListener)
    this._servers.push(server)
    return server
  }

  pause () {
    if (this.destroyed) return
    this._debug('pause')
    this.paused = true
  }

  resume () {
    if (this.destroyed) return
    this._debug('resume')
    this.paused = false
    this._drain()
  }

  _debug () {
    const args = [].slice.call(arguments)
    args[0] = `[${this.client ? this.client._debugId : 'No Client'}] [${this._debugId}] ${args[0]}`
    debug(...args)
  }

  /**
   * Pop a peer off the FIFO queue and connect to it. When _drain() gets called,
   * the queue will usually have only one peer in it, except when there are too
   * many peers (over `this.maxConns`) in which case they will just sit in the
   * queue until another connection closes.
   */
  _drain () {
    this._debug('_drain numConns %s maxConns %s', this._numConns, this.client.maxConns)
    if (typeof net.connect !== 'function' || this.destroyed || this.paused ||
        this._numConns >= this.client.maxConns) {
      return
    }
    this._debug('drain (%s queued, %s/%s peers)', this._numQueued, this.numPeers, this.client.maxConns)

    const peer = this._queue.shift()
    if (!peer) return // queue could be empty

    this._debug('%s connect attempt to %s', peer.type, peer.addr)

    const parts = addrToIPPort(peer.addr)
    const opts = {
      host: parts[0],
      port: parts[1]
    }

    if (this.client.utp && peer.type === 'utpOutgoing') {
      peer.conn = utp.connect(opts.port, opts.host)
    } else {
      peer.conn = net.connect(opts)
    }

    const conn = peer.conn

    conn.once('connect', () => { peer.onConnect() })
    conn.once('error', err => { peer.destroy(err) })
    peer.startConnectTimeout()

    // When connection closes, attempt reconnect after timeout (with exponential backoff)
    conn.on('close', () => {
      if (this.destroyed) return

      if (peer.retries >= RECONNECT_WAIT.length) {
        if (this.client.utp) {
          const newPeer = this._addPeer(peer.addr, 'tcp')
          if (newPeer) newPeer.retries = 0
        } else {
          this._debug(
            'conn %s closed: will not re-add (max %s attempts)',
            peer.addr, RECONNECT_WAIT.length
          )
        }
        return
      }

      const ms = RECONNECT_WAIT[peer.retries]
      this._debug(
        'conn %s closed: will re-add to queue in %sms (attempt %s)',
        peer.addr, ms, peer.retries + 1
      )

      const reconnectTimeout = setTimeout(() => {
        if (this.destroyed) return
        const host = addrToIPPort(peer.addr)[0]
        const type = (this.client.utp && this._isIPv4(host)) ? 'utp' : 'tcp'
        const newPeer = this._addPeer(peer.addr, type)
        if (newPeer) newPeer.retries = peer.retries + 1
      }, ms)
      if (reconnectTimeout.unref) reconnectTimeout.unref()
    })
  }

  /**
   * Returns `true` if string is valid IPv4/6 address.
   * @param {string} addr
   * @return {boolean}
   */
  _validAddr (addr) {
    let parts
    try {
      parts = addrToIPPort(addr)
    } catch (e) {
      return false
    }
    const host = parts[0]
    const port = parts[1]
    return port > 0 && port < 65535 &&
      !(host === '127.0.0.1' && port === this.client.torrentPort)
  }

  /**
   * Return `true` if string is a valid IPv4 address.
   * @param {string} addr
   * @return {boolean}
   */
  _isIPv4 (addr) {
    const IPv4Pattern = /^((?:[0-9]|[1-9][0-9]|1[0-9][0-9]|2[0-4][0-9]|25[0-5])[.]){3}(?:[0-9]|[1-9][0-9]|1[0-9][0-9]|2[0-4][0-9]|25[0-5])$/
    return IPv4Pattern.test(addr)
  }
}

function getBlockPipelineLength (wire, duration) {
  return 2 + Math.ceil(duration * wire.downloadSpeed() / Piece.BLOCK_LENGTH)
}

function getPiecePipelineLength (wire, duration, pieceLength) {
  return 1 + Math.ceil(duration * wire.downloadSpeed() / pieceLength)
}

/**
 * Returns a random integer in [0,high)
 */
function randomInt (high) {
  return Math.random() * high | 0
}

function noop () {}

module.exports = Torrent<|MERGE_RESOLUTION|>--- conflicted
+++ resolved
@@ -1685,13 +1685,7 @@
     // is the torrent done? (if all current selections are satisfied, or there are
     // no selections, then torrent is done)
     let done = true
-<<<<<<< HEAD
-    for (let i = 0; i < this._selections.length; i++) {
-      const selection = this._selections.get(i)
-=======
-
     for (const selection of this._selections) {
->>>>>>> 303f6152
       for (let piece = selection.from; piece <= selection.to; piece++) {
         if (!this.bitfield.get(piece)) {
           done = false
