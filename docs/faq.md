--- conflicted
+++ resolved
@@ -101,11 +101,8 @@
 - **[Hubzilla][hubzilla]** - WebTorrent player integration into posts ([source code][hubzilla-source])
 - **[Come Over][comeover]** - Video stream sharing to watch movies together.
 - **[Peer Web Site][peerwebsite]** - Realtime P2P Web Site using WebTorrent for files and WebRTC for text.
-<<<<<<< HEAD
 - **[CipherTorrent][cipher-torrent]** - Online and offline browser torrent client ([source code][cipher-torrent-source])
-=======
 - **[Slingcode][Slingcode]** - make, run, and share web apps P2P in the browser.
->>>>>>> a805d267
 - ***Your app here – [Send a pull request][pr] with your URL!***
 <!-- - **[PeerCloud][peercloud]** - Serverless websites via WebTorrent ([source code][peercloud-source]) -->
 <!-- - **[Niagara][niagara]** - Video player webtorrent with subtitles (zipped .srt(s)) -->
