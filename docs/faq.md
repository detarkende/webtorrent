--- conflicted
+++ resolved
@@ -105,11 +105,8 @@
 - **[Bitlove.org][bitlove]** - Your favorite podcasts via BitTorrent
 - **[lofiTorrent][lofitorrent]** - Online and offline browser torrent client
 - **[Live-torrent][live-torrent]** - Simple implementation of a webtorrent powered live streaming solution ([source code][live-torrent-source])
-<<<<<<< HEAD
+- **[WWT][wwt]** - Watch videos by torrents in your browser
 - **[CDNBye][CDNBye]** -  CDNBye implements WebRTC datachannel to scale live/vod video streaming by peer-to-peer network using bittorrent-like protocol.
-=======
-- **[WWT][wwt]** - Watch videos by torrents in your browser
->>>>>>> 5eac66a8
 - ***Your app here – [Send a pull request][pr] with your URL!***
 
 #### WebTorrent Product Alternatives
@@ -190,11 +187,8 @@
 [lofitorrent]: https://lofitorrent.js.org/
 [live-torrent]: https://live.computer
 [live-torrent-source]: https://github.com/pldubouilh/live-torrent
-<<<<<<< HEAD
+[wwt]: https://tnoevry.github.io/wwt/
 [CDNBye]: https://github.com/cdnbye/hlsjs-p2p-engine
-=======
-[wwt]: https://tnoevry.github.io/wwt/
->>>>>>> 5eac66a8
 
 ## How does WebTorrent work?
 
