--- conflicted
+++ resolved
@@ -99,14 +99,10 @@
 - **[SuperQuickShare][superquickshare]** - Quickly share files between devices using webtorrent and qrcodes ([source code][superquickshare-source])
 - **[P2P-CDN][p2pcdn]** - WebTorrent CDN with graceful degradation
 - **[PearPlayer][PearPlayer]** - A WebTorrent based multi-source and multi-protocol P2P streaming media player
-<<<<<<< HEAD
-=======
-- **[Rakam][rakam]** - A minimalist WebTorrent video player
 - **[Tcloud][tcloud]** - File sharing and torrent downloading
 - **[Webtorrent-webui][webtorrent-webui]** - A WebTorrent client with a simple web interface for easy remote usage
 - **[CineTimes][cinetimes]** - A streaming website of public domain movies
 - **[Bitlove.org][bitlove]** - Your favorite podcasts via BitTorrent
->>>>>>> b1470b4a
 - ***Your app here – [Send a pull request][pr] with your URL!***
 
 #### WebTorrent Product Alternatives
@@ -180,14 +176,10 @@
 [superquickshare-source]: https://github.com/manicphase/super-quick-share
 [p2pcdn]: https://github.com/andreapaiola/P2P-CDN
 [PearPlayer]: https://github.com/PearInc/PearPlayer.js
-<<<<<<< HEAD
-=======
-[rakam]: https://rakam.ga
 [tcloud]: https://github.com/Lunik/tcloud
 [webtorrent-webui]: https://github.com/pldubouilh/webtorrent-webui
 [cinetimes]: http://cinetimes.org/
 [bitlove]: https://bitlove.org/
->>>>>>> b1470b4a
 
 ## How does WebTorrent work?
 
